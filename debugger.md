--- conflicted
+++ resolved
@@ -19,10 +19,6 @@
 * **Windows / Linux:** Help->About
 
 ##### 2: Install .NET command line tools
-<<<<<<< HEAD
-=======
-Install the .NET Core command line tools (CLI) by following the installation part of the instructions here: https://www.microsoft.com/net/core
->>>>>>> 2bb9d184
 
 ---
 
